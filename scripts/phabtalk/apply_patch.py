--- conflicted
+++ resolved
@@ -37,18 +37,16 @@
 
 
 def _git_checkout(git_hash:str):
-<<<<<<< HEAD
-    subprocess.check_call('git reset --hard {}'.format(git_hash), shell=True)
-=======
     try:
+        print('Checking out git hash {}'.format(hash))
         subprocess.check_call('git reset --hard {}'.format(git_hash), shell=True)
-    except CalledProcessError:
+    except subprocess.CalledProcessError:
+        print('ERROR: checkout failed, using master instead.')
         subprocess.check_call('git checkout master')
-    subprocess.check_call('git clean -fdx', shell=True)
->>>>>>> dddf48b5
 
 
 def _apply_patch(diff_id: str, conduit_token: str, host: str):
+    print('running arc path...')
     cmd = 'arc  patch --nobranch --no-ansi --diff "{}" --nocommit '\
             '--conduit-token "{}" --conduit-uri "{}"'.format(
         diff_id, conduit_token, host )
